import typer
import yaml
import pytorch_lightning as pl
import warnings

from datetime import datetime
from liltab.data.datasets import PandasDataset, RandomFeaturesPandasDataset
from liltab.data.dataloaders import (
    FewShotDataLoader,
    ComposedDataLoader,
    RepeatableOutputComposedDataLoader,
)
from liltab.data.factory import ComposedDataLoaderFactory
from liltab.model.heterogenous_attributes_network import HeterogenousAttributesNetwork
from liltab.train.trainer import HeterogenousAttributesNetworkTrainer
<<<<<<< HEAD
=======
from liltab.train.logger import TensorBoardLogger, FileLogger
>>>>>>> 8b3cab78
from loguru import logger
from typing_extensions import Annotated
from pathlib import Path
from utils import save_json, save_pickle, generate_plots

warnings.filterwarnings("ignore")
app = typer.Typer()


@app.command(help="Trains network on heterogenous attribute spaces.")
def main(
    config_path: Annotated[Path, typer.Option(..., help="Path to experiment configuration.")],
    logger_type: Annotated[
        str,
        typer.Option(
            ...,
            help="""typer of logger. tb=[tensorboard],
            flat=[flat file], both=[tensoboard and flat file]""",
        ),
    ] = "both",
    use_profiler: Annotated[
        str,
        typer.Option(
            ...,
            help="""""use profiler (take long time, 8-10 epoches suggested),
            yes or no; requires tensorboard (logger-type=[tb|both])""",
        ),
    ] = "no",
    seed: Annotated[int, typer.Option(..., help="Seed")] = 123,
):
    pl.seed_everything(seed)

    logger.info("Loading config")
    with open(config_path) as f:
        config = yaml.load(f, Loader=yaml.CLoader)

    logger.info("Loading data")
    train_loader = ComposedDataLoaderFactory.create_composed_dataloader_from_path(
        Path(config["train_data_path"]),
        RandomFeaturesPandasDataset,
        {},
        FewShotDataLoader,
        {"support_size": config["support_size"], "query_size": config["query_size"]},
        ComposedDataLoader,
        batch_size=config["batch_size"],
    )
    val_loader = ComposedDataLoaderFactory.create_composed_dataloader_from_path(
        Path(config["val_data_path"]),
        PandasDataset,
        {},
        FewShotDataLoader,
        {"support_size": config["support_size"], "query_size": config["query_size"]},
        RepeatableOutputComposedDataLoader,
        batch_size=config["batch_size"],
    )
    test_loader = ComposedDataLoaderFactory.create_composed_dataloader_from_path(
        Path(config["test_data_path"]),
        PandasDataset,
        {},
        FewShotDataLoader,
        {"support_size": config["support_size"], "query_size": config["query_size"]},
        RepeatableOutputComposedDataLoader,
        batch_size=config["batch_size"],
    )

    logger.info("Creating model")
    model = HeterogenousAttributesNetwork(
        hidden_representation_size=config["hidden_representation_size"],
        n_hidden_layers=config["n_hidden_layers"],
        hidden_size=config["hidden_size"],
        dropout_rate=config["dropout_rate"],
    )

    if logger_type == "tb":
        tb_logger = TensorBoardLogger(
            "results/tensorboard", use_profiler=True if use_profiler == "yes" else False
        )
        file_logger = None
    elif logger_type == "flat":
        tb_logger = None
        file_logger = FileLogger("results/flat")
    elif logger_type == "both":
        tb_logger = TensorBoardLogger(
            "results/tensorboard", use_profiler=True if use_profiler == "yes" else False
        )
        file_logger = FileLogger("results/flat")
    else:
        raise ValueError("logger_type must from [tb, flat, both]")

    trainer = HeterogenousAttributesNetworkTrainer(
        n_epochs=config["num_epochs"],
        gradient_clipping=config["gradient_clipping"],
        learning_rate=config["learning_rate"],
        weight_decay=config["weight_decay"],
        file_logger=file_logger,
        tb_logger=tb_logger,
    )

    logger.info("Training model")
<<<<<<< HEAD
    wrapper, test_results = trainer.train_and_test(
        model=model, train_loader=train_loader, val_loader=val_loader, test_loader=test_loader
=======
    trainer.train_and_test(
        model=model,
        train_loader=train_loader,
        val_loader=val_loader,
        test_loader=test_loader,
>>>>>>> 8b3cab78
    )

    logger.info("Saving results")
    results_path = Path("results") / (config["name"] + "_" + datetime.now().isoformat())
    results_path.mkdir(parents=True)
    save_pickle(results_path / "trainer.pkl", trainer)
    save_pickle(results_path / "wrapper.pkl", wrapper)
    save_json(results_path / "metrics_history.json", wrapper.metrics_history)
    generate_plots(results_path / "plots", wrapper.metrics_history)


if __name__ == "__main__":
    app()<|MERGE_RESOLUTION|>--- conflicted
+++ resolved
@@ -3,7 +3,6 @@
 import pytorch_lightning as pl
 import warnings
 
-from datetime import datetime
 from liltab.data.datasets import PandasDataset, RandomFeaturesPandasDataset
 from liltab.data.dataloaders import (
     FewShotDataLoader,
@@ -13,14 +12,10 @@
 from liltab.data.factory import ComposedDataLoaderFactory
 from liltab.model.heterogenous_attributes_network import HeterogenousAttributesNetwork
 from liltab.train.trainer import HeterogenousAttributesNetworkTrainer
-<<<<<<< HEAD
-=======
 from liltab.train.logger import TensorBoardLogger, FileLogger
->>>>>>> 8b3cab78
 from loguru import logger
 from typing_extensions import Annotated
 from pathlib import Path
-from utils import save_json, save_pickle, generate_plots
 
 warnings.filterwarnings("ignore")
 app = typer.Typer()
@@ -116,25 +111,12 @@
     )
 
     logger.info("Training model")
-<<<<<<< HEAD
-    wrapper, test_results = trainer.train_and_test(
-        model=model, train_loader=train_loader, val_loader=val_loader, test_loader=test_loader
-=======
     trainer.train_and_test(
         model=model,
         train_loader=train_loader,
         val_loader=val_loader,
         test_loader=test_loader,
->>>>>>> 8b3cab78
     )
-
-    logger.info("Saving results")
-    results_path = Path("results") / (config["name"] + "_" + datetime.now().isoformat())
-    results_path.mkdir(parents=True)
-    save_pickle(results_path / "trainer.pkl", trainer)
-    save_pickle(results_path / "wrapper.pkl", wrapper)
-    save_json(results_path / "metrics_history.json", wrapper.metrics_history)
-    generate_plots(results_path / "plots", wrapper.metrics_history)
 
 
 if __name__ == "__main__":
