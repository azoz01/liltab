--- conflicted
+++ resolved
@@ -28,11 +28,7 @@
       
       - name: Run test
         run: |
-<<<<<<< HEAD
-          export PYTHONPATH=`pwd`
-=======
           export PYTHONPATH=`pwd`/src
->>>>>>> 3a294f9f
           pytest -vv --cov=src --junitxml=pytest.xml --cov-report=term-missing | tee pytest-coverage.txt
       
       - name: Check test coverage
