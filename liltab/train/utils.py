--- conflicted
+++ resolved
@@ -33,12 +33,9 @@
         self.learning_rate = learning_rate
         self.weight_decay = weight_decay
         self.metrics_history = dict()
-<<<<<<< HEAD
-=======
 
         self.example_input = None
         self.save_hyperparameters()
->>>>>>> 8b3cab78
 
     def training_step(self, batch: list[tuple[Tensor, Tensor, Tensor, Tensor]], batch_idx) -> float:
         if batch_idx == 0:
@@ -50,13 +47,6 @@
             prediction = self.model(X_support, y_support, X_query)
             loss_value += self.loss(prediction, y_query)
 
-<<<<<<< HEAD
-        self.log("train_loss", loss_value, prog_bar=True)
-        self.metrics_history["train_loss"] = self.metrics_history.get("train_loss", []) + [
-            loss_value.item()
-        ]
-=======
->>>>>>> 8b3cab78
         return loss_value
 
     def validation_step(
@@ -67,13 +57,6 @@
             X_support, y_support, X_query, y_query = example
             prediction = self.model(X_support, y_support, X_query)
             loss_value += self.loss(prediction, y_query)
-<<<<<<< HEAD
-        self.log("val_loss", loss_value, prog_bar=True)
-        self.metrics_history["val_loss"] = self.metrics_history.get("val_loss", []) + [
-            loss_value.item()
-        ]
-=======
->>>>>>> 8b3cab78
 
         return loss_value
 
@@ -83,14 +66,7 @@
             X_support, y_support, X_query, y_query = example
             prediction = self.model(X_support, y_support, X_query)
             loss_value += self.loss(prediction, y_query)
-<<<<<<< HEAD
-        self.log("test_loss", loss_value, prog_bar=True)
-        self.metrics_history["test_loss"] = self.metrics_history.get("test_loss", []) + [
-            loss_value.item()
-        ]
-=======
 
->>>>>>> 8b3cab78
         return loss_value
 
     def configure_optimizers(self) -> Any:
